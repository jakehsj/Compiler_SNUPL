//--------------------------------------------------------------------------------------------------
/// @brief SnuPL parser
/// @author Bernhard Egger <bernhard@csap.snu.ac.kr>
/// @section changelog Change Log
/// 2012/09/14 Bernhard Egger created
/// 2013/03/07 Bernhard Egger adapted to SnuPL/0
/// 2014/11/04 Bernhard Egger maintain unary '+' signs in the AST
/// 2016/04/01 Bernhard Egger adapted to SnuPL/1 (this is not a joke)
/// 2019/09/15 Bernhard Egger added support for constant expressions
/// 2020/07/31 Bernhard Egger adapted to SnuPL/2
/// 2020/09/27 Bernhard Egger assignment 2: parser for SnuPL/-1
///
/// @section license_section License
/// Copyright (c) 2012-2023, Computer Systems and Platforms Laboratory, SNU
/// All rights reserved.
///
/// Redistribution and use in source and binary forms, with or without
/// modification, are permitted provided that the following conditions are met:
///
/// - Redistributions of source code must retain the above copyright notice,
/// this list of condi-
///   tions and the following disclaimer.
/// - Redistributions in binary form must reproduce the above copyright notice,
/// this list of condi-
///   tions and the following disclaimer in the documentation and/or other
///   materials provided with the distribution.
///
/// THIS SOFTWARE IS PROVIDED BY THE COPYRIGHT HOLDERS AND CONTRIBUTORS "AS IS"
/// AND ANY EXPRESS OR IMPLIED WARRANTIES,  INCLUDING, BUT NOT LIMITED TO,  THE
/// IMPLIED WARRANTIES OF MERCHANTABILITY AND FITNESS FOR A PARTICULAR PURPOSE
/// ARE DISCLAIMED. IN NO EVENT SHALL THE COPYRIGHT HOLDER OR CONTRIBUTORS BE
/// LIABLE FOR ANY DIRECT,  INDIRECT,  INCIDENTAL,  SPECIAL,  EXEMPLARY, OR
/// CONSE- QUENTIAL DAMAGES (INCLUDING, BUT NOT LIMITED TO,  PROCUREMENT OF
/// SUBSTITUTE GOODS OR SERVICES; LOSS OF USE, DATA,  OR PROFITS;  OR BUSINESS
/// INTERRUPTION) HOWEVER CAUSED AND ON ANY THEORY OF LIABILITY, WHETHER IN
/// CONTRACT, STRICT LIABILITY, OR TORT  (INCLUDING NEGLIGENCE OR OTHERWISE)
/// ARISING IN ANY WAY OUT OF THE USE OF THIS SOFTWARE, EVEN IF ADVISED OF THE
/// POSSIBILITY OF SUCH DAMAGE.
//--------------------------------------------------------------------------------------------------

#include "parser.h"

#include <errno.h>
#include <limits.h>

#include <cassert>
#include <cstdlib>
#include <exception>
#include <iostream>
#include <vector>
using namespace std;

//--------------------------------------------------------------------------------------------------
// EBNF of SnuPL/-2
// module            = "module" ident ";"
//                     { constDeclaration | varDeclaration | subroutineDecl }
//                     [ "begin" statSequence ] "end" ident ".".

// letter            = "A".."Z" | "a".."z" | "_".
// digit             = "0".."9".
// hexdigit          = digit | "A".."F" | "a".."f".
// character         = LATIN1_char | "\n" | "\t" | "\"" | "\'" | "\\" |
// hexencoded. hexedcoded        = "\x" hexdigit hexdigit. char              =
// "'" character  "'" | "'" "\0" "'". string            = '"' { character } '"'.

// ident             = letter { letter | digit }.
// number            = digit { digit } [ "L" ].
// boolean           = "true" | "false".
// type              = basetype | type "[" [ simpleexpr ] "]".
// basetype          = "boolean" | "char" | "integer" | "longint".

// qualident         = ident { "[" simpleexpr "]" }.
// factOp            = "*" | "/" | "&&".
// termOp            = "+" | "-" | "||".
// relOp             = "=" | "#" | "<" | "<=" | ">" | ">=".

// factor            = qualident | number | boolean | char | string |
//                    "(" expression ")" | subroutineCall | "!" factor.
// term              = factor { factOp factor }.
// simpleexpr        = ["+"|"-"] term { termOp term }.
// expression        = simpleexpr [ relOp simplexpr ].

// assignment        = qualident ":=" expression.
// subroutineCall    = ident "(" [ expression {"," expression} ] ")".
// ifStatement       = "if" "(" expression ")" "then" statSequence
//                     [ "else" statSequence ] "end".
// whileStatement    = "while" "(" expression ")" "do" statSequence "end".
// returnStatement   = "return" [ expression ].

// statement         = assignment | subroutineCall | ifStatement
//                     | whileStatement | returnStatement.
// statSequence      = [ statement { ";" statement } ].

// constDeclaration  = [ "const" constDeclSequence ].
// constDeclSequence = constDecl ";" { constDecl ";" }
// constDecl         = varDecl "=" expression.

// varDeclaration    = [ "var" varDeclSequence ";" ].
// varDeclSequence   = varDecl { ";" varDecl }.
// varDecl           = ident { "," ident } ":" type.

// subroutineDecl    = (procedureDecl | functionDecl)
//                     ( "extern" | subroutineBody ident ) ";".
// procedureDecl     = "procedure" ident [ formalParam ] ";".
// functionDecl      = "function" ident [ formalParam ] ":" type ";".
// formalParam       = "(" [ varDeclSequence ] ")".
// subroutineBody    = constDeclaration varDeclaration
//                     "begin" statSequence "end".

// comment           = "//" {[^\n]} \n.
// whitespace        = { " " | \t | \n }.

//--------------------------------------------------------------------------------------------------
// CParser
//
CParser::CParser(CScanner *scanner) {
  _scanner = scanner;
  _module = NULL;
}

CAstNode *CParser::Parse(void) {
  _abort = false;

  if (_module != NULL) {
    delete _module;
    _module = NULL;
  }

  try {
    if (_scanner != NULL) _module = module();
  } catch (...) {
    _module = NULL;
  }
  return _module;
}

const CToken *CParser::GetErrorToken(void) const {
  if (_abort)
    return &_error_token;
  else
    return NULL;
}

string CParser::GetErrorMessage(void) const {
  if (_abort)
    return _message;
  else
    return "";
}

void CParser::SetError(CToken t, const string message) {
  _error_token = t;
  _message = message;
  _abort = true;
  throw message;
}

bool CParser::Consume(EToken tm, CToken *token) {
  if (_abort) return false;

  CToken t = _scanner->Get();

  if (t.GetType() != tm) {
    SetError(t,
             "expected '" + CToken::Name(tm) + "', got '" + t.GetName() + "'");
  }

  if (token != NULL) *token = t;

  return t.GetType() == tm;
}

void CParser::InitSymbolTable(CSymtab *st) {
  CTypeManager *tm = CTypeManager::Get();
  CSymbol *s;
  CSymProc *f;

  // reserved identifiers
  // such identifiers cannot be used as function/procedure/global variable names
  // 'main' is used to denote the module body in the generated assembly file
  s = new CSymbol("main", stReserved, tm->GetNull());
  st->AddSymbol(s);

  // predefined functions for I/O
  f = new CSymProc("ReadInt", tm->GetInteger(), true);
  st->AddSymbol(f);

  // TODO (phase 2)
  // add remaining predefined functions here
  f = new CSymProc("ReadLong", tm->GetLongint(), true);
  st->AddSymbol(f);

  f = new CSymProc("WriteInt", tm->GetNull(), true);
  f->AddParam(new CSymParam(0, "v", tm->GetInteger()));
  st->AddSymbol(f);

  f = new CSymProc("WriteLong", tm->GetNull(), true);
  f->AddParam(new CSymParam(0, "v", tm->GetInteger()));
  st->AddSymbol(f);

  f = new CSymProc("WriteChar", tm->GetNull(), true);
  f->AddParam(new CSymParam(0, "c", tm->GetChar()));
  st->AddSymbol(f);

  f = new CSymProc("WriteStr", tm->GetNull(), true);
  f->AddParam(new CSymParam(
      0, "string",
      tm->GetPointer(tm->GetArray(CArrayType::OPEN, tm->GetChar()))));
  st->AddSymbol(f);

  f = new CSymProc("WriteLn", tm->GetNull(), true);
  st->AddSymbol(f);

  f = new CSymProc("DIM", tm->GetInteger(), true);
  f->AddParam(new CSymParam(0, "array", tm->GetPointer(tm->GetNull())));
  f->AddParam(new CSymParam(1, "dim", tm->GetInteger()));
  st->AddSymbol(f);

  f = new CSymProc("DOFS", tm->GetInteger(), true);
  f->AddParam(new CSymParam(0, "array", tm->GetPointer(tm->GetNull())));
  st->AddSymbol(f);
}

CAstModule *CParser::module(void) {
  //
  // module ::= "module" ident ";"
  //            { constDeclaration | varDeclaration | subroutineDecl }
  //            [ "begin" statSequence ] "end" ident ".".
  //

  CToken mt, t;
  string id;
  CAstStatement *statseq = NULL;

  Consume(tModule, &mt);
  Consume(tIdent, &t);
  id = t.GetValue();
  Consume(tSemicolon);

  CAstModule *scope = new CAstModule(mt, id);
  InitSymbolTable(scope->GetSymbolTable());

  CToken t1 = _scanner->Peek();
  EToken t1_type = t1.GetType();
  while (t1_type == tConstDecl || t1_type == tVarDecl || t1_type == tFunction ||
         t1_type == tProcedure) {
    switch (t1_type) {
      case tConstDecl:
        constDeclaration(scope);
        break;
      case tVarDecl:
        varDeclaration(scope);
        break;
      case tFunction:
        procedureDecl(scope);
        break;
      case tProcedure:
        procedureDecl(scope);
        break;
      default:
        SetError(t1, "invalid declaration");
        break;
    }
    t1 = _scanner->Peek();
    t1_type = t1.GetType();
  }

  if (t1_type == tBegin) {
    Consume(tBegin);
    statseq = statSequence(scope);
    scope->SetStatementSequence(statseq);
  }

  Consume(tEnd);
  Consume(tIdent, &t);
  if (id != t.GetValue()) {
    SetError(
        t, "Module identifier mismatch (" + id + " and " + t.GetValue() + ")");
  }
  Consume(tDot);
  return scope;
}

void CParser::constDeclaration(CAstScope *scope) {
  // constDeclaration  = [ "const" constDeclSequence ].
  // constDeclSequence = constDecl ";" { constDecl ";" }
  // constDecl         = varDecl "=" expression.

  Consume(tConstDecl);
  while (_scanner->Peek().GetType() == tIdent) {
    vector<string> idents;
    CType *ty = varDecl(idents, scope);
    Consume(tRelOp);
    CAstExpression *cExp = expression(scope);
    CDataInitializer *dataInit =
        const_cast<CDataInitializer *>(cExp->Evaluate());
    for (auto &i : idents) {
      CSymbol *s = scope->CreateConst(i, ty, dataInit);
      scope->GetSymbolTable()->AddSymbol(s);
    }
    Consume(tSemicolon);
  }
}

void CParser::varDeclaration(CAstScope *scope) {
  //  varDeclaration    = [ "var" varDeclSequence ";" ].
  //  varDeclSequence   = varDecl { ";" varDecl }.
  //  varDecl           = ident { "," ident } ":" tm.

  Consume(tVarDecl);
  while (_scanner->Peek().GetType() == tIdent) {
    vector<string> idents;
    CType *ty = varDecl(idents, scope);
    for (auto &i : idents) {
      CSymbol *s = scope->CreateVar(i, ty);
      const CSymbol *cc = scope->GetSymbolTable()->FindSymbol(i, sLocal);
      if (cc != NULL) {
        SetError(_scanner->Peek(), "duplicate identifier " + i);
      }
      scope->GetSymbolTable()->AddSymbol(s);
    }
    Consume(tSemicolon);
  }
  // if (_scanner->Peek().GetType() == tSemicolon) {
  //   Consume(tSemicolon);
  //   if (_scanner->Peek().GetType() ==
  //       tIdent) {  // Since Follow(varDeclaration) = {tBegin}
  //     Consume(tVarDecl);
  //   }
  // }
  // }
}

CType *CParser::varDecl(vector<string> &idents, CAstScope *scope) {
  //  varDecl           = ident { "," ident } ":" tm.
  CToken t;
  while (_scanner->Peek().GetType() == tIdent) {
    Consume(tIdent, &t);
    idents.push_back(t.GetValue());
    while (_scanner->Peek().GetType() == tComma) {
      Consume(tComma);
      Consume(tIdent, &t);
      idents.push_back(t.GetValue());
    }
    Consume(tColon);
  }
  t = (_scanner->Get());
  EToken baseType = t.GetType();
  vector<long long> indexValues;
  while (_scanner->Peek().GetType() == tLBrak) {
    Consume(tLBrak);
    CAstExpression *expr = simpleexpr(scope);
    const CType *exprType = expr->GetType();
    long long exprValue;
    if (exprType->IsLongint()) {
      const CDataInitLongint *d =
          dynamic_cast<const CDataInitLongint *>(expr->Evaluate());
      exprValue = d->GetData();
    } else if (exprType->IsInt()) {
      const CDataInitInteger *d =
          dynamic_cast<const CDataInitInteger *>(expr->Evaluate());
      exprValue = d->GetData();
    } else {
      SetError(t, "Array index must be integer");
    }
    indexValues.push_back(exprValue);
    Consume(tRBrak);
  }
  CTypeManager *tm = CTypeManager::Get();
  CType *ty;
  const CType *cty;
  switch (t.GetType()) {
    case tInteger:
      cty = CTypeManager::Get()->GetInteger();
      ty = const_cast<CType *>(cty);
      break;
    case tChar:
      cty = CTypeManager::Get()->GetChar();
      ty = const_cast<CType *>(cty);
      break;
    case tBoolean:
      cty = CTypeManager::Get()->GetBool();
      ty = const_cast<CType *>(cty);
      break;
    case tLongint:
      cty = CTypeManager::Get()->GetLongint();
      ty = const_cast<CType *>(cty);
      break;
    default:
      SetError(t, "invalid type");
      break;
  }
  while (indexValues.size() > 0) {
    long long index = indexValues.back();
    indexValues.pop_back();
    const CArrayType *cty = CTypeManager::Get()->GetArray(index, ty);
    ty = const_cast<CArrayType *>(cty);
  }
  return ty;
}

void CParser::procedureDecl(CAstScope *scope) {
  // procedureDecl     = "procedure" ident [ formalParam ] ";".
  // functionDecl      = "function" ident [ formalParam ] ":" type ";".
  // formalParam       = "(" [ varDeclSequence ] ")".
  // varDeclSequence   = varDecl { ";" varDecl }.

  CToken t = _scanner->Get();
  EToken subroutineType = t.GetType();
  CToken name = _scanner->Get();

  if (scope->GetSymbolTable()->FindSymbol(name.GetValue(), sGlobal) != NULL) {
    SetError(name,
             "duplicate procedure/function declaration " + name.GetValue());
  }
  vector<pair<vector<string>, CType *>> varDeclSequence;
  EToken eToken;

  // formalParam
  if (_scanner->Peek().GetType() == tLParens) {
    Consume(tLParens);
    while (_scanner->Peek().GetType() == tIdent) {
      vector<string> idents;
      CType *ty = varDecl(idents, scope);
      varDeclSequence.push_back(make_pair(idents, ty));
      if (_scanner->Peek().GetType() == tSemicolon) {
        Consume(tSemicolon);
      }
    }
    Consume(tRParens);
  }
  // Type
  CType *returnType;
  if (subroutineType == tFunction) {
    Consume(tColon);
    CToken t = (_scanner->Get());
    EToken baseType = t.GetType();
    vector<CAstConstant *> indexValues;
    while (_scanner->Peek().GetType() == tLBrak) {
      Consume(tLBrak);
      Consume(tInteger, &t);
      CAstConstant *c = number();
      Consume(tRBrak);
    }
    CTypeManager *tm = CTypeManager::Get();
    const CType *cty;
    switch (t.GetType()) {
      case tInteger:
        cty = CTypeManager::Get()->GetInteger();
        returnType = const_cast<CType *>(cty);
        break;
      case tChar:
        cty = CTypeManager::Get()->GetChar();
        returnType = const_cast<CType *>(cty);
        break;
      case tBoolean:
        cty = CTypeManager::Get()->GetBool();
        returnType = const_cast<CType *>(cty);
        break;
      case tLongint:
        cty = CTypeManager::Get()->GetLongint();
        returnType = const_cast<CType *>(cty);
        break;
      default:
        SetError(t, "invalid type");
        break;
    }

    while (indexValues.size() > 0) {
      CAstConstant *constExpr = indexValues.back();
      const CType *cty =
          CTypeManager::Get()->GetArray(constExpr->GetValue(), returnType);
      returnType = const_cast<CType *>(cty);
    }
  } else {
    const CType *cty = (CTypeManager::Get()->GetNull());
    returnType = const_cast<CType *>(cty);
  }
  Consume(tSemicolon);
  bool isExtern = false;
  if (_scanner->Peek().GetType() == tExtern) {
    Consume(tExtern);
    isExtern = true;
  }
  CSymProc *proc = new CSymProc(name.GetValue(), returnType, isExtern);
  scope->GetSymbolTable()->AddSymbol(proc);

  CAstProcedure *astProc = new CAstProcedure(t, name.GetValue(), scope, proc);
  // add parameters to symbol table
  for (auto &varDecl : varDeclSequence) {
    for (auto &ident : varDecl.first) {
      CSymParam *csymParam =
          new CSymParam(proc->GetNParams(), ident, varDecl.second);
      proc->AddParam(csymParam);
      astProc->GetSymbolTable()->AddSymbol(csymParam);
    }
  }

  if (!isExtern) {
    if (_scanner->Peek().GetType() == tConstDecl) {
      constDeclaration(astProc);
    }

    if (_scanner->Peek().GetType() == tVarDecl) {
      varDeclaration(astProc);
    }

    Consume(tBegin);
    CAstStatement *statseq = statSequence(astProc);
    astProc->SetStatementSequence(statseq);
    Consume(tEnd);
    CToken endid;
    Consume(tIdent, &endid);
    if (endid.GetValue() != name.GetValue()) {
      SetError(endid, "Procedure identifier mismatch (" + name.GetValue() +
                          " and " + endid.GetValue() + ")");
    }
  }
  Consume(tSemicolon);
}

CAstStatement *CParser::statSequence(CAstScope *s) {
  //
  // statSequence ::= [ statement { ";" statement } ].
  // statement ::= assignment | subroutineCall | ifStatement | whileStatement
  // | returnStatement.
  // assignment ::= qualident ":=" expression.
  // subroutineCall ::= ident "(" [ expression {"," expression} ] ")".
  // ifStatement ::= "if" "(" expression ")" "then" statSequence
  //                     [ "else" statSequence ] "end".
  // whileStatement ::= "while" "(" expression ")" "do" statSequence "end".
  // returnStatement ::= "return" [ expression ].
  // qualident ::= ident { "[" simpleexpr "]" }.

  // FIRST(statSequence) = { tIdent, tIf, tWhile, tReturn }
  // FOLLOW(statSequence) = { tEnd, tElse }
  //
  // FIRST(statement) = { tIdent, tIf, tWhile, tReturn }
  // FOLLOW(statement) = { tSemicolon, tEnd, tElse }
  //

  // The linking of statement sequences is a bit akward here because
  // we implement statSequence as a loop and not recursively.
  // We keep a 'head' that points to the first statement and is finally
  // returned at the end of the function. Head can be NULL if no statement
  // is present.
  // In the loop, we track the end of the linked list using 'tail' and
  // attach new statements to that tail.
  CAstStatement *head = NULL;

  if (_scanner->Peek().GetType() != tEnd &&
      _scanner->Peek().GetType() != tElse) {
    CAstStatement *tail = NULL;

    do {
      CAstStatement *st = NULL;

      switch (_scanner->Peek().GetType()) {
        // statement ::= assignment | subroutineCall | ifStatement |
        // whileStatement | returnStatement.
        // case tCharConst:
        //   st = assignment(s);
        //   break;
        case tIf:
          st = ifStatement(s);
          break;
        case tWhile:
          st = whileStatement(s);
          break;
        case tReturn:
          st = returnStatement(s);
          break;
        case tIdent: {
          CToken t1 = _scanner->Peek();
          ESymbolType stype;
          const CSymbol *cc =
              s->GetSymbolTable()->FindSymbol(t1.GetValue(), sGlobal);
          if (cc == NULL) SetError(t1, "undefined symbol");
          stype = cc->GetSymbolType();
          if (stype == stProcedure)
            st = subroutineCall(s);
          else
            st = assignment(s);
          break;
        }
        // case tElse:
        //   break;
        // case tEnd:
        //   break;
        default:
          SetError(_scanner->Peek(), "statement expected.");
          break;
      }
      assert(st != NULL);
      if (head == NULL)
        head = st;
      else
        tail->SetNext(st);
      tail = st;

      // if (_scanner->Peek().GetType() == tEnd) break;
      // if (_scanner->Peek().GetType() == tElse) break;
      if (_scanner->Peek().GetType() == tSemicolon) {
        Consume(tSemicolon);
      } else {
        break;
      }
    } while (!_abort);
  }
  return head;
}

CAstStatWhile *CParser::whileStatement(CAstScope *scope) {
  //
  // whileStatement ::= "while" "(" expression ")" "do" statSequence "end".
  //
  CToken t;

  Consume(tWhile, &t);
  Consume(tLParens);

  CAstExpression *cond = expression(scope);

  Consume(tRParens);
  Consume(tDo);

  CAstStatement *body = statSequence(scope);

  Consume(tEnd);

  return new CAstStatWhile(t, cond, body);
}

CAstStatIf *CParser::ifStatement(CAstScope *scope) {
  //
  // ifStatement ::= "if" "(" expression ")" "then" statSequence
  //                     [ "else" statSequence ] "end".
  //
  CToken t;

  Consume(tIf, &t);
  Consume(tLParens);

  CAstExpression *cond = expression(scope);

  Consume(tRParens);
  Consume(tThen);

  CAstStatement *ifBody = statSequence(scope);
  CAstStatement *elseBody = NULL;

  if (_scanner->Peek().GetType() == tElse) {
    Consume(tElse);
    elseBody = statSequence(scope);
  }

  Consume(tEnd);

  return new CAstStatIf(t, cond, ifBody, elseBody);
}

CAstStatReturn *CParser::returnStatement(CAstScope *scope) {
  //
  // returnStatement ::= "return" [ expression ].
  //
  CToken t;

  Consume(tReturn, &t);
  CAstExpression *expr = NULL;
  if (_scanner->Peek().GetType() != tSemicolon &&
      _scanner->Peek().GetType() != tEnd) {
    expr = expression(scope);
  }

  return new CAstStatReturn(t, scope, expr);
}

CAstStatCall *CParser::subroutineCall(CAstScope *scope) {
  //
  // Statement
  // subroutineCall ::= ident "(" [ expression {"," expression} ] ")".
  //
  CToken id = _scanner->Peek();

  return new CAstStatCall(id, functionCall(scope));
}
CAstFunctionCall *CParser::functionCall(CAstScope *scope) {
  //
  // Expression
  // subroutineCall ::= ident "(" [ expression {"," expression} ] ")".
  //
  CToken id;
  Consume(tIdent, &id);
  Consume(tLParens);

  CAstFunctionCall *fc = new CAstFunctionCall(
      id,
      (CSymProc *)scope->GetSymbolTable()->FindSymbol(id.GetValue(), sGlobal));
  while (_scanner->Peek().GetType() != tRParens) {
    CAstExpression *expr = expression(scope);
    fc->AddArg(expr);
    if (_scanner->Peek().GetType() == tComma) {
      Consume(tComma);
    }
  }
  Consume(tRParens);
  return fc;
}
CAstStatAssign *CParser::assignment(CAstScope *s) {
  //
  // assignment ::= qualident ":=" expression.
  //
  CToken t;

  CAstDesignator *lhs = qualident(s);
  Consume(tAssign, &t);

  CAstExpression *rhs = expression(s);
  return new CAstStatAssign(t, lhs, rhs);
}

CAstExpression *CParser::expression(CAstScope *s) {
  //
  // expression ::= simpleexpr [ relOp simpleexpr ].
  //
  CToken t;
  EOperation relop;
  CAstExpression *left = NULL, *right = NULL;

  left = simpleexpr(s);

  if (_scanner->Peek().GetType() == tRelOp) {
    Consume(tRelOp, &t);
    right = simpleexpr(s);

    if (t.GetValue() == "=")
      relop = opEqual;
    else if (t.GetValue() == "#")
      relop = opNotEqual;
    else if (t.GetValue() == "<")
      relop = opLessThan;
    else if (t.GetValue() == ">")
      relop = opBiggerThan;
    else if (t.GetValue() == "<=")
      relop = opLessEqual;
    else if (t.GetValue() == ">=")
      relop = opBiggerEqual;
    else
      SetError(t, "invalid relation.");

    return new CAstBinaryOp(t, relop, left, right);
  } else {
    return left;
  }
}

CAstExpression *CParser::simpleexpr(CAstScope *scope) {
  //
  // simpleexpr ::= ["+"|"-"] term { termOp term }.
  //
  CAstExpression *n = NULL;
  CToken t1;
  if (_scanner->Peek().GetType() == tPlusMinus) {
    n = unaryOp(scope);
  } else {
    n = term(scope);
  }

  while (_scanner->Peek().GetType() == tPlusMinus ||
         _scanner->Peek().GetType() == tOr) {
    CToken t;
    CAstExpression *l = n, *r;

    if (_scanner->Peek().GetType() == tPlusMinus)
      Consume(tPlusMinus, &t);
    else
      Consume(tOr, &t);

    r = term(scope);

    EOperation op;
    if (t.GetValue() == "+")
      op = opAdd;  // "+""
    else if (t.GetValue() == "-")
      op = opSub;  // "-"
    else if (t.GetValue() == "||")
      op = opOr;  // "||"
    else
      SetError(t, "invalid term operator.");

    n = new CAstBinaryOp(t, op, l, r);
  }

  return n;
}

CAstExpression *CParser::term(CAstScope *s) {
  //
  // term ::= factor { ("*"|"/" | "&&") factor }.
  //
  CAstExpression *n = NULL;

  n = factor(s);

  EToken tt = _scanner->Peek().GetType();

  while (tt == tMulDiv || tt == tAnd) {
    CToken t;
    CAstExpression *l = n, *r;

    if (tt == tMulDiv)
      Consume(tMulDiv, &t);
    else
      Consume(tAnd, &t);
    r = factor(s);
    if (t.GetValue() == "&&") {
      n = new CAstBinaryOp(t, opAnd, l, r);
    } else {
      n = new CAstBinaryOp(t, t.GetValue() == "*" ? opMul : opDiv, l, r);
    }
    tt = _scanner->Peek().GetType();
  }

  return n;
}

CAstExpression *CParser::factor(CAstScope *s) {
  //
  // factor ::= qualident | number | boolean | char | string |
  //            "(" expression ")" | subroutineCall | "!" factor.

  //
  // FIRST(factor) = { tDigit, tLBrak }
  //

  CToken t;
  CAstExpression *n = NULL;

  switch (_scanner->Peek().GetType()) {
    // factor ::= number
    case tNumber:
      n = number();
      break;
    case tBoolConst:
      n = boolConst();
      break;
    case tCharConst:
      n = charConst();
      break;
    case tStringConst:
      n = stringConst(s);
      break;
    // factor ::= "(" expression ")"
    case tLParens:
      Consume(tLParens);
      n = expression(s);
      n->SetParenthesized(true);
      Consume(tRParens);
      break;
    case tNot:
      Consume(tNot, &t);
      n = factor(s);
      n = new CAstUnaryOp(t, opNot, n);
      break;
    case tIdent: {
      // qualident | subroutineCall
      CToken t1 = _scanner->Peek();
      ESymbolType stype;
<<<<<<< HEAD
      
     const CSymbol *cc =
=======

      const CSymbol *cc =
>>>>>>> b3236a88
          s->GetSymbolTable()->FindSymbol(t1.GetValue(), sGlobal);
      if (cc == NULL) SetError(t1, "undefined symbol");
      stype = cc->GetSymbolType();
      if (stype == stProcedure) {
        n = functionCall(s);
      } else if (stype == stConstant) {
        n = qualident(s);
        if (n->GetType()->IsInteger()) {
          n = new CAstConstant(t, CTypeManager::Get()->GetInteger(),
                               ((CDataInitInteger *)n->Evaluate())->GetData());
        } else if (n->GetType()->IsLongint()) {
          n = new CAstConstant(t, CTypeManager::Get()->GetLongint(),
                               ((CDataInitLongint *)n->Evaluate())->GetData());
        } else if (n->GetType()->IsChar()) {
          n = new CAstConstant(t, CTypeManager::Get()->GetChar(),
                               ((CDataInitChar *)n->Evaluate())->GetData());
        } else if (n->GetType()->IsBoolean()) {
          n = new CAstConstant(t, CTypeManager::Get()->GetBool(),
                               ((CDataInitBoolean *)n->Evaluate())->GetData());
        }
        // case: string
      } else {
        n = qualident(s);
      }
      break;
    }
    default:
      // Error
      SetError(_scanner->Peek(), "factor expected.");
      break;
  }

  return n;
}
CAstDesignator *CParser::qualident(CAstScope *scope) {
  //
  // qualident ::= ident { "[" expression "]" }.
  //
  CToken t;
  Consume(tIdent, &t);
  const CSymbol *s = scope->GetSymbolTable()->FindSymbol(t.GetValue(), sGlobal);
<<<<<<< HEAD
  if(s == NULL) SetError(t, "undefined symbol");
  if(_scanner->Peek().GetType() == tLParens){
    SetError(t, "invalid procedure/function identifier " + t.GetValue());
  }
=======
  if (s == NULL) SetError(t, "undefined symbol");
>>>>>>> b3236a88
  if (_scanner->Peek().GetType() == tLBrak) {
    CAstArrayDesignator *d = new CAstArrayDesignator(t, s);
    while (_scanner->Peek().GetType() == tLBrak) {
      Consume(tLBrak);
      CAstExpression *e = expression(scope);
      if (!e->GetType()->IsInt()) SetError(t, "invalid array index: not int");
      long long index;
      if (e->GetType()->IsInteger()) {
        index = ((CDataInitInteger *)e->Evaluate())->GetData();
      } else if (e->GetType()->IsLongint()) {
        index = ((CDataInitLongint *)e->Evaluate())->GetData();
      }
      if (index < 0) SetError(t, "invalid array index: negative value");
      Consume(tRBrak);
      d->AddIndex(e);
    }
    return d;
  }
  CAstDesignator *d = new CAstDesignator(t, s);
  return d;
}
CAstConstant *CParser::boolConst(void) {
  //
  // boolean ::= "true" | "false".
  //
  CToken t;

  Consume(tBoolConst, &t);

  return new CAstConstant(t, CTypeManager::Get()->GetBool(),
                          t.GetValue() == "true" ? 1 : 0);
}
CAstStringConstant *CParser::stringConst(CAstScope *scope) {
  //
  // string ::= '"' { character } '"'.
  //
  CToken t;

  Consume(tStringConst, &t);

  // while (scope->GetParent() != NULL) {
  //   scope = scope->GetParent();
  // }
  return new CAstStringConstant(t, t.GetValue(), scope);
}
CAstConstant *CParser::charConst(void) {
  //
  // char ::= "'" character "'".
  //
  CToken t;

  Consume(tCharConst, &t);

  if (t.GetValue().size() == 1)
    return new CAstConstant(t, CTypeManager::Get()->GetChar(), t.GetValue()[0]);
  else {
    string s = t.GetValue();
    if (s[1] == 'n')
      return new CAstConstant(t, CTypeManager::Get()->GetChar(), '\n');
    else if (s[1] == 't')
      return new CAstConstant(t, CTypeManager::Get()->GetChar(), '\t');
    else if (s[1] == '0')
      return new CAstConstant(t, CTypeManager::Get()->GetChar(), '\0');
    else if (s[1] == '\\')
      return new CAstConstant(t, CTypeManager::Get()->GetChar(), '\\');
    else if (s[1] == '\'')
      return new CAstConstant(t, CTypeManager::Get()->GetChar(), '\'');
    else
      SetError(t, "invalid character");
  }
}
CAstConstant *CParser::number(void) {
  //
  // number ::= "0".."9".
  //

  CToken t;

  Consume(tNumber, &t);

  errno = 0;
  long long v = strtoll(t.GetValue().c_str(), NULL, 10);
  if (errno != 0) SetError(t, "invalid number.");

  return new CAstConstant(t, CTypeManager::Get()->GetInteger(), v);
}

CAstUnaryOp *CParser::unaryOp(CAstScope *s) {
  //
  // unary ::= "+"|"-" factor.
  //
  CToken t;
  EOperation op;

  Consume(tPlusMinus, &t);

  if (t.GetValue() == "+")
    op = opPos;
  else if (t.GetValue() == "-")
    op = opNeg;
  else if (t.GetValue() == "!")
    op = opNot;
  else
    SetError(t, "invalid unary operator.");
  CAstExpression *e = term(s);
  cerr << t.GetValue() << endl;
  cerr << e->GetType() << endl;
  return new CAstUnaryOp(t, op, e);
}

//
// CAstDesignator *CParser::letter(CAstScope *s) {
//   //
//   // letter := "a".."z".
//   //

//   CToken t;
//   CSymtab *st = s->GetSymbolTable();

//   Consume(tLetter, &t);

//   // check if symbol exists in (local) symbol table
//   const CSymbol *sym = st->FindSymbol(t.GetValue(), sLocal);

//   if (sym == NULL) {
//     // if not, create one and add it to the symbol table
//     CSymbol *nsym =
//         s->CreateVar(t.GetValue(), CTypeManager::Get()->GetInteger());
//     st->AddSymbol(nsym);

//     sym = nsym;
//   }

//   return new CAstDesignator(t, sym);
// }<|MERGE_RESOLUTION|>--- conflicted
+++ resolved
@@ -866,13 +866,8 @@
       // qualident | subroutineCall
       CToken t1 = _scanner->Peek();
       ESymbolType stype;
-<<<<<<< HEAD
       
      const CSymbol *cc =
-=======
-
-      const CSymbol *cc =
->>>>>>> b3236a88
           s->GetSymbolTable()->FindSymbol(t1.GetValue(), sGlobal);
       if (cc == NULL) SetError(t1, "undefined symbol");
       stype = cc->GetSymbolType();
@@ -914,14 +909,10 @@
   CToken t;
   Consume(tIdent, &t);
   const CSymbol *s = scope->GetSymbolTable()->FindSymbol(t.GetValue(), sGlobal);
-<<<<<<< HEAD
   if(s == NULL) SetError(t, "undefined symbol");
   if(_scanner->Peek().GetType() == tLParens){
     SetError(t, "invalid procedure/function identifier " + t.GetValue());
   }
-=======
-  if (s == NULL) SetError(t, "undefined symbol");
->>>>>>> b3236a88
   if (_scanner->Peek().GetType() == tLBrak) {
     CAstArrayDesignator *d = new CAstArrayDesignator(t, s);
     while (_scanner->Peek().GetType() == tLBrak) {
